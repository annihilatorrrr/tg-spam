module github.com/umputun/tg-spam/_examples/simplechat

go 1.24

require (
<<<<<<< HEAD
	github.com/umputun/tg-spam v1.17.0
=======
	github.com/umputun/tg-spam v1.18.0
>>>>>>> e9450ec4
	modernc.org/sqlite v1.37.0
)

require (
	github.com/dlclark/regexp2 v1.11.5 // indirect
	github.com/dustin/go-humanize v1.0.1 // indirect
	github.com/forPelevin/gomoji v1.3.0 // indirect
	github.com/google/uuid v1.6.0 // indirect
	github.com/mattn/go-isatty v0.0.20 // indirect
	github.com/ncruces/go-strftime v0.1.9 // indirect
	github.com/remyoudompheng/bigfft v0.0.0-20230129092748-24d4a6f8daec // indirect
	github.com/rivo/uniseg v0.4.7 // indirect
	github.com/samber/lo v1.49.1 // indirect
	github.com/sandwich-go/gpt3-encoder v0.0.0-20230203030618-cd99729dd0dd // indirect
	github.com/sashabaranov/go-openai v1.38.1 // indirect
	golang.org/x/exp v0.0.0-20250305212735-054e65f0b394 // indirect
	golang.org/x/sys v0.31.0 // indirect
	golang.org/x/text v0.23.0 // indirect
	modernc.org/libc v1.62.1 // indirect
	modernc.org/mathutil v1.7.1 // indirect
	modernc.org/memory v1.9.1 // indirect
)<|MERGE_RESOLUTION|>--- conflicted
+++ resolved
@@ -3,11 +3,7 @@
 go 1.24
 
 require (
-<<<<<<< HEAD
-	github.com/umputun/tg-spam v1.17.0
-=======
 	github.com/umputun/tg-spam v1.18.0
->>>>>>> e9450ec4
 	modernc.org/sqlite v1.37.0
 )
 
